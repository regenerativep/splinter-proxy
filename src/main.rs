--- conflicted
+++ resolved
@@ -115,7 +115,6 @@
     //     }),
     // );
 
-<<<<<<< HEAD
     let mut state = SplinterState::new(get_config("./config.ron"));
     for (id, addr) in state.config.read().unwrap().server_addresses.iter() {
         state.servers.write().unwrap().insert(
@@ -126,33 +125,7 @@
             },
         );
     }
-=======
-    let mut state = SplinterState::new(
-        get_config("./config.ron"),
-        Zoner {
-            regions: vec![],
-            default: 0,
-        },
-    );
-    // single server specific, temporary
-    let server_id = state.next_server_id();
-    state.servers.write().unwrap().insert(
-        server_id,
-        SplinterServer {
-            id: server_id,
-            addr: state
-                .config
-                .read()
-                .unwrap()
-                .server_address
-                .to_socket_addrs()
-                .unwrap()
-                .next()
-                .unwrap(),
-        },
-    );
-    state::init(&mut state);
->>>>>>> 325225b1
+
     chat::init(&mut state);
 
     listen_for_clients(Arc::new(state));
