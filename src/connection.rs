use std::{
    collections::HashMap,
    net::{
        SocketAddr,
        TcpListener,
        ToSocketAddrs,
    },
    sync::{
        mpsc::{
            Receiver,
            Sender,
        },
        Arc,
        Mutex,
        RwLock,
    },
    thread,
};

use craftio_rs::{
    CraftConnection,
    CraftIo,
    CraftSyncReader,
    CraftSyncWriter,
    CraftTcpConnection,
};
use mcproto_rs::{
    protocol::{
        HasPacketId,
        HasPacketKind,
        Id,
        PacketDirection,
        RawPacket,
        State,
    },
    types::RemainingBytes,
    uuid::UUID4,
    v1_16_3::{
        ClientChatMode,
        ClientDisplayedSkinParts,
        ClientMainHand,
        HandshakeNextState,
        HandshakeSpec,
        LoginSetCompressionSpec,
        LoginStartSpec,
        Packet753 as PacketLatest,
        PlayClientSettingsSpec,
        PlayServerPluginMessageSpec,
        PlayTagsSpec,
        RawPacket753 as RawPacketLatest,
        StatusPongSpec,
        StatusResponseSpec,
    },
};

use crate::{
    config::SplinterProxyConfiguration,
    mapping::PacketMap,
    state::{
        SplinterClient,
        SplinterServerConnection,
        SplinterState,
        Tags,
    },
    zoning::Vector2,
};

/// Listens for incoming connections
///
/// This hands control of new connections to a new thread running [`await_handshake`].
pub fn listen_for_clients(state: Arc<SplinterState>) {
    let listener = match TcpListener::bind(&state.config.read().unwrap().bind_address) {
        Err(e) => {
            return error!(
                "Failed to bind TCP listener to {}: {}",
                &state.config.read().unwrap().bind_address,
                e
            )
        }
        Ok(listener) => listener,
    };
    for stream in listener.incoming() {
        let stream = match stream {
            Ok(stream) => stream,
            Err(e) => {
                error!("Error when receiving incoming stream: {}", e);
                continue;
            }
        };

        let sock_addr = stream.peer_addr().unwrap();
        let craft_conn = match CraftConnection::from_std_with_state(
            stream,
            PacketDirection::ServerBound,
            State::Handshaking,
        ) {
            Ok(conn) => conn,
            Err(e) => {
                error!("Failed to wrap TCP stream {}: {}", sock_addr, e);
                continue;
            }
        };
        info!("Got connection from {}", sock_addr);
        let cloned_state = Arc::clone(&state);
        thread::spawn(move || await_handshake(cloned_state, craft_conn, sock_addr));
    }
}

/// Waits for a handshake from the provided connection
///
/// Branches into [`handle_status`] and [`handle_login`] depending on the handshake's next state.
pub fn await_handshake(
    state: Arc<SplinterState>,
    mut craft_conn: CraftTcpConnection,
    sock_addr: SocketAddr,
) {
    match craft_conn.read_raw_packet::<RawPacketLatest>() {
        Ok(Some(RawPacketLatest::Handshake(handshake_body))) => {
            match handshake_body.deserialize() {
                Ok(handshake) => {
                    debug!(
                        "received handshake from {}: ver {}, server {}:{}, next: {:?}",
                        sock_addr,
                        handshake.version,
                        handshake.server_address,
                        handshake.server_port,
                        handshake.next_state
                    );
                    match handshake.next_state {
                        HandshakeNextState::Status => handle_status(state, craft_conn, sock_addr),
                        HandshakeNextState::Login => handle_login(state, craft_conn, sock_addr),
                    }
                }
                Err(e) => {
                    error!("Error parsing handshake packet from {}: {}", sock_addr, e)
                }
            }
        }
        Ok(Some(other)) => {
            error!("Unexpected packet from {}: {:?}", sock_addr, other)
        }
        Ok(None) => info!("Connection with {} closed before handshake", sock_addr),
        Err(e) => {
            error!("Error reading packet from {}: {}", sock_addr, e)
        }
    }
}

/// Responds to connection with status response and waits for pings
pub fn handle_status(
    state: Arc<SplinterState>,
    mut craft_conn: CraftTcpConnection,
    sock_addr: SocketAddr,
) {
    craft_conn.set_state(State::Status);
    if let Err(e) = craft_conn.write_packet(PacketLatest::StatusResponse(StatusResponseSpec {
        response: state.config.read().unwrap().server_status(&*state),
    })) {
        return error!("Failed to write status response to {}: {}", sock_addr, e);
    }

    loop {
        match craft_conn.read_raw_packet::<RawPacketLatest>() {
            Ok(Some(RawPacketLatest::StatusPing(body))) => match body.deserialize() {
                Ok(ping) => {
                    debug!("Got ping {} from {}", ping.payload, sock_addr);
                    if let Err(e) =
                        craft_conn.write_packet(PacketLatest::StatusPong(StatusPongSpec {
                            payload: ping.payload,
                        }))
                    {
                        return error!("Failed to write pong to client {}: {}", sock_addr, e);
                    }
                }
                Err(e) => {
                    error!("Error parsing ping packet from {}: {}", sock_addr, e)
                }
            },
            Ok(Some(other)) => {
                error!("Unexpected packet from {}: {:?}", sock_addr, other)
            }
            Ok(None) => {
                info!("Connection with {} closed", sock_addr);
                break;
            }
            Err(e) => error!("Error reading packet from {}: {}", sock_addr, e),
        }
    }
}

/// Handles login sequence between server and client
///
/// After login, packets can be inspected and relayed.
pub fn handle_login(
    state: Arc<SplinterState>,
    mut client_conn: CraftTcpConnection,
    client_addr: SocketAddr,
) {
    struct PartialClient {
        name: Option<String>,
        server: Option<u64>,
        server_addr: Option<SocketAddr>,
        uuid: UUID4,
        server_uuid: Option<UUID4>,
        settings: Option<PlayClientSettingsSpec>,
    }
    let mut client_data = PartialClient {
        name: None,
        server: None,
        uuid: UUID4::random(),
        server_uuid: None,
        server_addr: None,
        settings: None,
    };
    client_conn.set_state(State::Login);
    let mut next_sender = PacketDirection::ServerBound;
    let mut server_conn: Option<CraftTcpConnection> = None;
    loop {
<<<<<<< HEAD
        match client_conn.read_raw_packet::<RawPacketLatest>() {
            Ok(Some(RawPacketLatest::LoginStart(body))) => match body.deserialize() {
                Ok(data) => {
                    logindata = data;
                    break;
                }
                Err(e) => {
                    return error!(
                        "Error parsing login start packet from {}: {}",
                        client_addr, e
                    )
                }
            },
            Ok(Some(RawPacketLatest::Handshake(body))) => {
                warn!("Got a second handshake? {:?}", body.deserialize().unwrap());
            }
            Ok(Some(other)) => {
                return error!(
                    "Expected a login packet from {}, got {:?}",
                    client_addr, other
                )
            }
            Ok(None) => {
                return info!(
                    "Connection to {} closed before login packet is received",
                    client_addr
                )
            }
            Err(e) => return error!("Error reading packet from {}: {}", client_addr, e),
        };
    }
    let name = logindata.name;
    info!("\"{}\" is attempting to login from {}", name, client_addr);
    debug!("Connecting \"{}\" to server", name);
    let server_addr = state.config.read().unwrap().server_addresses[0] // do not prioritize this version over the version in the handle_login rework
        .1
        .as_str()
        .to_socket_addrs()
        .unwrap()
        .next()
        .unwrap(); // yea
    let mut server_conn = match CraftTcpConnection::connect_server_std(server_addr) {
        Ok(conn) => conn,
        Err(e) => {
            return error!(
                "Failed to connect {} to server at {}: {}",
                name, server_addr, e
            )
=======
        match match next_sender {
            PacketDirection::ServerBound => &mut client_conn,
            PacketDirection::ClientBound => server_conn.as_mut().unwrap(),
>>>>>>> 325225b1
        }
        .read_packet::<RawPacketLatest>()
        {
            Ok(Some(packet)) => match packet {
                PacketLatest::LoginStart(data) => {
                    let name = data.name;
                    client_data.name = Some(name.clone());
                    info!("\"{}\" attempting to log in from {}", name, client_addr);
                    // TODO: grab player location information and find server from that
                    let player_loc = Vector2 {
                        x: 0,
                        z: 0,
                    };
                    let server_id = state.zoner.read().unwrap().get_zone(&player_loc);
                    client_data.server = Some(server_id);
                    let server_addr = state.servers.read().unwrap().get(&server_id).unwrap().addr;
                    client_data.server_addr = Some(server_addr);
                    server_conn = Some(match CraftTcpConnection::connect_server_std(server_addr) {
                        Ok(conn) => conn,
                        Err(e) => {
                            return error!(
                                "Failed to connect {} to server at {}: {}",
                                name, server_addr, e
                            )
                        }
                    });
                    let server_conn = server_conn.as_mut().unwrap();
                    if let Err(e) =
                        server_conn.write_packet(PacketLatest::Handshake(HandshakeSpec {
                            version: state.config.read().unwrap().protocol_version.into(),
                            server_address: format!("{}", server_addr.ip()),
                            server_port: server_addr.port(),
                            next_state: HandshakeNextState::Login,
                        }))
                    {
                        return error!(
                            "Failed to write handshake to server {}: {}",
                            server_addr, e
                        );
                    }

                    server_conn.set_state(State::Login);
                    if let Err(e) =
                        server_conn.write_packet(PacketLatest::LoginStart(LoginStartSpec {
                            name: name.clone(),
                        }))
                    {
                        return error!(
                            "Failed to write login start to server {}: {}",
                            server_addr, e
                        );
                    }
                    next_sender = PacketDirection::ClientBound;
                }
                PacketLatest::LoginSetCompression(body) => {
                    let threshold = i32::from(body.threshold);
                    debug!(
                        "Got compression setting from server for {}: {}",
                        client_data
                            .name
                            .as_ref()
                            .unwrap_or(&format!("{}", client_addr)),
                        threshold
                    );
                    match server_conn.as_mut() {
                        Some(server_conn) => {
                            server_conn.set_compression_threshold(if threshold > 0 {
                                Some(threshold)
                            } else {
                                None
                            });
                        }
                        None => error!(
                            "Got set compression packet before server connection established?"
                        ),
                    }
                    next_sender = PacketDirection::ClientBound;
                }
                PacketLatest::LoginSuccess(mut body) => {
                    let name = match client_data.name.as_ref() {
                        Some(name) => name.clone(),
                        None => format!("{}", client_addr),
                    };
                    if let Some(threshold) = state.config.read().unwrap().compression_threshold {
                        match client_conn.write_packet(PacketLatest::LoginSetCompression(
                            LoginSetCompressionSpec {
                                threshold: threshold.into(),
                            },
                        )) {
                            Ok(()) => {
                                debug!("Sent set compression to {} of {}", name, threshold);
                                client_conn.set_compression_threshold(
                                    state.config.read().unwrap().compression_threshold,
                                );
                            }
                            Err(e) => {
                                return error!(
                                    "Failed to send set compression packet to {}: {}",
                                    name, e
                                )
                            }
                        }
                    }
                    client_data.server_uuid = Some(body.uuid);
                    body.uuid = client_data.uuid;
                    match client_conn.write_packet(PacketLatest::LoginSuccess(body)) {
                        Ok(()) => {
                            debug!("Relaying login packet to server for {}", name)
                        }
                        Err(e) => {
                            return error!("Failed to relay login packet to server {}: {}", name, e)
                        }
                    }
                    client_conn.set_state(State::Play);
                    server_conn.as_mut().unwrap().set_state(State::Play);
                    match client_conn.write_packet(PacketLatest::PlayServerPluginMessage(
                        PlayServerPluginMessageSpec {
                            channel: "minecraft:brand".into(),
                            data: "Splinter".as_bytes().to_vec().into(), // TODO: put in config or something
                        },
                    )) {
                        Ok(()) => debug!("Sent brand to client {}", name),
                        Err(e) => return error!("Failed to send brand to client {}: {}", name, e),
                    }
                    next_sender = PacketDirection::ClientBound;
                }
                PacketLatest::PlayJoinGame(body) => {
                    // for now we'll just relay this
                    match client_conn.write_packet(PacketLatest::PlayJoinGame(body)) {
                        Ok(()) => {
                            debug!(
                                "Relaying join game packet to {}",
                                client_data.name.as_ref().unwrap()
                            )
                        }
                        Err(e) => {
                            return error!(
                                "Failed to relay join game packet for {}",
                                client_data.name.as_ref().unwrap()
                            )
                        }
                    }
                    next_sender = PacketDirection::ServerBound;
                }
                PacketLatest::PlayClientPluginMessage(body) => {
                    debug!(
                        "Serverbound Channel \"{}\" for {}: {:?}",
                        body.channel,
                        client_data.name.as_ref().unwrap(),
                        body.data
                    );
                    match body.channel.as_str() {
                        "minecraft:brand" => {}
                        _ => {}
                    }
                    next_sender = PacketDirection::ServerBound;
                }
                PacketLatest::PlayClientSettings(body) => {
                    client_data.settings = Some(body.clone());
                    match server_conn
                        .as_mut()
                        .unwrap()
                        .write_packet(PacketLatest::PlayClientSettings(body))
                    {
                        Ok(()) => debug!(
                            "Relayed client settings from {} to server {}",
                            client_data.name.as_ref().unwrap(),
                            client_data.server_addr.as_ref().unwrap(),
                        ),
                        Err(e) => {
                            return error!(
                                "Failed to relay client settings from {} to server {}: {}",
                                client_data.name.as_ref().unwrap(),
                                client_data.server_addr.as_ref().unwrap(),
                                e
                            )
                        }
                    }
                    // we will also send our tag packet at this point
                    if let Some(tags) = state.tags.read().unwrap().as_ref() {
                        let tag_packet = PlayTagsSpec::from(tags);
                        match client_conn.write_packet(PacketLatest::PlayTags(tag_packet)) {
                            Ok(()) => debug!(
                                "Sent tags packet to client {}",
                                client_data.name.as_ref().unwrap()
                            ),
                            Err(e) => {
                                return error!(
                                    "Failed to send tags packet to client {}: {}",
                                    client_data.name.as_ref().unwrap(),
                                    e
                                )
                            }
                        }
                    }

                    next_sender = PacketDirection::ClientBound;
                }
                PacketLatest::PlayServerPluginMessage(body) => {
                    debug!(
                        "Clientbound Channel \"{}\" for {}: {:?}",
                        body.channel,
                        client_data.name.as_ref().unwrap(),
                        body.data
                    );
                    match body.channel.as_str() {
                        "minecraft:brand" => {}
                        _ => {}
                    }
                    next_sender = PacketDirection::ClientBound;
                }
                PacketLatest::PlayServerDifficulty(body) => {
                    match client_conn.write_packet(PacketLatest::PlayServerDifficulty(body)) {
                        Ok(()) => debug!(
                            "Relayed server difficulty packet to {}",
                            client_data.name.as_ref().unwrap()
                        ),
                        Err(e) => {
                            return error!(
                                "Failed to relay server difficulty packet to {}: {}",
                                client_data.name.as_ref().unwrap(),
                                e
                            )
                        }
                    }
                    next_sender = PacketDirection::ClientBound;
                }
                PacketLatest::PlayServerPlayerAbilities(body) => {
                    match client_conn.write_packet(PacketLatest::PlayServerPlayerAbilities(body)) {
                        Ok(()) => debug!(
                            "Relayed player abilities to {}",
                            client_data.name.as_ref().unwrap()
                        ),
                        Err(e) => {
                            return error!(
                                "Failed to relay player abilities to {}: {}",
                                client_data.name.as_ref().unwrap(),
                                e
                            )
                        }
                    }
                    next_sender = PacketDirection::ClientBound;
                }
                PacketLatest::PlayServerHeldItemChange(body) => {
                    match client_conn.write_packet(PacketLatest::PlayServerHeldItemChange(body)) {
                        Ok(()) => debug!(
                            "Relayed player held item to {}",
                            client_data.name.as_ref().unwrap()
                        ),
                        Err(e) => {
                            return error!(
                                "Failed to relay player held item to {}: {}",
                                client_data.name.as_ref().unwrap(),
                                e
                            )
                        }
                    }
                    next_sender = PacketDirection::ClientBound;
                }
                PacketLatest::PlayDeclareRecipes(body) => {
                    match client_conn.write_packet(PacketLatest::PlayDeclareRecipes(body)) {
                        Ok(()) => debug!(
                            "Relayed declared recipes to {}",
                            client_data.name.as_ref().unwrap()
                        ),
                        Err(e) => {
                            return error!(
                                "Failed to relay declared recipes to {}: {}",
                                client_data.name.as_ref().unwrap(),
                                e
                            )
                        }
                    }
                    next_sender = PacketDirection::ClientBound;
                }
                PacketLatest::PlayTags(body) => {
                    trace!("Server sent play tags packet");
                    if if let None = *state.tags.read().unwrap() {
                        true
                    } else {
                        false
                    } {
                        // if no known tags, store and relay here
                        let tags = Tags::from(&body);
                        let cloned_tags = tags.clone();
                        let mut tag_lock = state.tags.write().unwrap();
                        *tag_lock = Some(cloned_tags);
                        drop(tag_lock);
                        debug!("Saved tags");
                        let tag_packet = PlayTagsSpec::from(&tags);
                        match client_conn.write_packet(PacketLatest::PlayTags(tag_packet)) {
                            Ok(()) => debug!(
                                "Sent tags packet to client {}",
                                client_data.name.as_ref().unwrap()
                            ),
                            Err(e) => {
                                return error!(
                                    "Failed to send tags packet to client {}: {}",
                                    client_data.name.as_ref().unwrap(),
                                    e
                                )
                            }
                        }
                    }
                    next_sender = PacketDirection::ClientBound;
                    break;
                }
                _ => error!(
                    "Unexpected packet from {} during login: {:?}",
                    client_addr, packet
                ),
            },
            Ok(None) => info!("Connection to {} closed during login", client_addr),
            Err(e) => error!("Error reading packet from {}: {}", client_addr, e),
        }
    }
    let (server_reader, server_writer) = server_conn.unwrap().into_split(); // proxy's connection to the server
    let (client_reader, client_writer) = client_conn.into_split(); // proxy's connection to the client
    let splinter_client = SplinterClient {
        id: state.next_client_id(),
        name: client_data.name.unwrap(),
        writer: Mutex::new(client_writer),
        uuid: client_data.uuid,
        active_server: RwLock::new(client_data.server.unwrap()),
        servers: RwLock::new(HashMap::new()),
        alive: RwLock::new(true),
        settings: client_data.settings.unwrap(),
    };
    let server_client_conn = Arc::new(SplinterServerConnection {
        addr: client_data.server_addr.unwrap(),
        id: client_data.server.unwrap(),
        writer: Mutex::new(server_writer),
        client_uuid: client_data.server_uuid.unwrap(),
    });
    splinter_client
        .servers
        .write()
        .unwrap()
        .insert(server_client_conn.id, Arc::clone(&server_client_conn));
    let splinter_client = Arc::new(splinter_client);
    {
        let mut players = state.players.write().unwrap();
        players.insert(splinter_client.id, Arc::clone(&splinter_client));
    }
    // client reader
    {
        let client = Arc::clone(&splinter_client);
        let client2 = Arc::clone(&splinter_client);
        let state = Arc::clone(&state);
        let state2 = Arc::clone(&state);
        thread::spawn(move || {
            handle_client_reader(client, state, client_reader);
            let mut players = state2.players.write().unwrap();
            players.remove_entry(&client2.id);
        });
    }

    // server reader
    {
        let client = Arc::clone(&splinter_client);
        let state = Arc::clone(&state);
        thread::spawn(move || {
            handle_server_reader(client, server_client_conn, state, server_reader);
        });
    }
}

/// Handles reading a connection and deciding what to do with data
///
/// `client` contains the state of the client.
///
/// `state` is the state of the proxy.
///
/// `is_alive` is a [`Arc`]<[`RwLock`]<[`bool`]>>. The as long as `is_alive` is true, then the reader
/// will continue reading. The reader can also turn off `is_alive` itself.
///
/// `packet_map` is an [`Arc`]<[`PacketMap`]> so that it can correctly determine what to do with certain packets.
///
/// `direction` is the packet flow, whether packets are coming from server (client bound) or coming
/// from client (server bound)
pub fn handle_client_reader(
    client: Arc<SplinterClient>,
    state: Arc<SplinterState>,
    mut reader: impl CraftSyncReader,
) {
    while *client.alive.read().unwrap() {
        match reader.read_raw_packet::<RawPacketLatest>() {
            Ok(Some(raw_packet)) => {
                if match state.client_packet_map.get(&raw_packet.kind()) {
                    Some(entry) => entry(&client, &state, &raw_packet),
                    None => true,
                } {
                    if let Err(e) = client
                        .servers
                        .read()
                        .unwrap()
                        .get(&client.active_server.read().unwrap())
                        .unwrap()
                        .writer
                        .lock()
                        .unwrap()
                        .write_raw_packet(raw_packet)
                    {
                        error!(
                            "Failed to relay packet to server for {}: {}",
                            client.name, e
                        );
                    }
                }
            }
            Ok(None) => {
                break;
            }
            Err(e) => {
                error!("Failed to read packet for {}: {}", client.name, e);
            }
        }
    }
    *client.alive.write().unwrap() = false;
    trace!("client reader thread closed for {}", client.name);
}

/// Handles reading a connection and deciding what to do with data
///
/// `client` contains the state of the client.
///
/// `state` is the state of the proxy.
///
/// `is_alive` is a [`Arc`]<[`RwLock`]<[`bool`]>>. The as long as `is_alive` is true, then the reader
/// will continue reading. The reader can also turn off `is_alive` itself.
///
/// `packet_map` is an [`Arc`]<[`PacketMap`]> so that it can correctly determine what to do with certain packets.
///
/// `direction` is the packet flow, whether packets are coming from server (client bound) or coming
/// from client (server bound)
pub fn handle_server_reader(
    client: Arc<SplinterClient>,
    server: Arc<SplinterServerConnection>,
    state: Arc<SplinterState>,
    mut reader: impl CraftSyncReader,
) {
    while *client.alive.read().unwrap() {
        match reader.read_raw_packet::<RawPacketLatest>() {
            Ok(Some(raw_packet)) => {
                if match state.server_packet_map.get(&raw_packet.kind()) {
                    Some(entry) => entry(&client, &server, &state, &raw_packet),
                    None => true,
                } {
                    if let Err(e) = client.writer.lock().unwrap().write_raw_packet(raw_packet) {
                        error!(
                            "Failed to relay packet to client for {}: {}",
                            client.name, e
                        );
                    }
                }
            }
            Ok(None) => {
                break;
            }
            Err(e) => {
                error!("Failed to read packet for {}: {}", client.name, e);
            }
        }
    }
    // TODO: server connection closing should not result in client connection closing
    *client.alive.write().unwrap() = false;
    trace!("server reader thread closed for {}", client.name);
}<|MERGE_RESOLUTION|>--- conflicted
+++ resolved
@@ -216,7 +216,6 @@
     let mut next_sender = PacketDirection::ServerBound;
     let mut server_conn: Option<CraftTcpConnection> = None;
     loop {
-<<<<<<< HEAD
         match client_conn.read_raw_packet::<RawPacketLatest>() {
             Ok(Some(RawPacketLatest::LoginStart(body))) => match body.deserialize() {
                 Ok(data) => {
@@ -265,11 +264,6 @@
                 "Failed to connect {} to server at {}: {}",
                 name, server_addr, e
             )
-=======
-        match match next_sender {
-            PacketDirection::ServerBound => &mut client_conn,
-            PacketDirection::ClientBound => server_conn.as_mut().unwrap(),
->>>>>>> 325225b1
         }
         .read_packet::<RawPacketLatest>()
         {
